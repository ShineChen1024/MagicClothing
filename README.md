# Magic Clothing
This repository is the official implementation of Magic Clothing

Magic Clothing is a branch version of [OOTDiffusion](https://github.com/levihsu/OOTDiffusion), focusing on controllable garment-driven image synthesis

Please refer to our [previous paper](https://arxiv.org/abs/2403.01779) for more details

> **Magic Clothing: Controllable Garment-Driven Image Synthesis** (coming soon)<br>
> [Weifeng Chen](https://github.com/ShineChen1024)\*, [Tao Gu](https://github.com/T-Gu)\*, [Yuhao Xu](http://levihsu.github.io/), [Chengcai Chen](https://www.researchgate.net/profile/Chengcai-Chen)<br>
> \* Equal contribution<br>
> Xiao-i Research


## News

🔥 [2024/3/8] We released the model weights trained on the 768 resolution. The strength of clothing and text prompts can be independently adjusted.

🤗 [Hugging Face link](https://huggingface.co/ShineChen1024/MagicClothing)

🔥 [2024/2/28] We support [IP-Adapter-FaceID](https://huggingface.co/h94/IP-Adapter-FaceID) with [ControlNet-Openpose](https://github.com/lllyasviel/ControlNet-v1-1-nightly)! A portrait and a reference pose image can be used as additional conditions.

Have fun with **gradio_ipadapter_openpose.py**

🔥 [2024/2/23] We support [IP-Adapter-FaceID](https://huggingface.co/h94/IP-Adapter-FaceID) now! A portrait image can be used as an additional condition.

Have fun with **gradio_ipadapter_faceid.py**


![demo](images/demo.png)&nbsp;
![workflow](images/workflow.png)&nbsp;


## Installation

1. Clone the repository

```sh
git clone https://github.com/ShineChen1024/MagicClothing.git
```

2. Create a conda environment and install the required packages

```sh
conda create -n magicloth python==3.10
conda activate magicloth
pip install torch==2.0.1 torchvision==0.15.2 numpy==1.25.1 diffusers==0.25.1 opencv-python==4.9.0.80  transformers==4.31.0 gradio==4.16.0 safetensors==0.3.1 controlnet-aux==0.0.6 accelerate==0.21.0
```

## Inference

1. Python demo

> 512 weights

```sh
<<<<<<< HEAD
python inference.py --cloth_path [your cloth path] --model_path [your model path]
=======
python inference.py --cloth_path [your cloth path] --model_path [your model ***checkpoints*** path]
>>>>>>> dfb2a807
```

> 768 weights

```sh
<<<<<<< HEAD
python inference.py --cloth_path [your cloth path] --model_path [your model path] --enable_cloth_guidance
=======
python inference.py --cloth_path [your cloth path] --model_path [your model ***checkpoints*** path] --enable_cloth_guidance
>>>>>>> dfb2a807
```

2. Gradio demo

> 512 weights

```sh
<<<<<<< HEAD
python gradio_generate.py --model_path [your model path] 
=======
python gradio_generate.py --model_path [your model ***checkpoints*** path] 
>>>>>>> dfb2a807
```

> 768 weights

```sh
<<<<<<< HEAD
python gradio_generate.py --model_path [your model path] --enable_cloth_guidance
=======
python gradio_generate.py --model_path [your model ***checkpoints*** path] --enable_cloth_guidance
>>>>>>> dfb2a807
```

## TODO List
- [ ] Paper
- [x] Gradio demo
- [x] Inference code
- [x] Model weights
- [ ] Training code<|MERGE_RESOLUTION|>--- conflicted
+++ resolved
@@ -53,21 +53,13 @@
 > 512 weights
 
 ```sh
-<<<<<<< HEAD
-python inference.py --cloth_path [your cloth path] --model_path [your model path]
-=======
 python inference.py --cloth_path [your cloth path] --model_path [your model ***checkpoints*** path]
->>>>>>> dfb2a807
 ```
 
 > 768 weights
 
 ```sh
-<<<<<<< HEAD
-python inference.py --cloth_path [your cloth path] --model_path [your model path] --enable_cloth_guidance
-=======
 python inference.py --cloth_path [your cloth path] --model_path [your model ***checkpoints*** path] --enable_cloth_guidance
->>>>>>> dfb2a807
 ```
 
 2. Gradio demo
@@ -75,21 +67,13 @@
 > 512 weights
 
 ```sh
-<<<<<<< HEAD
-python gradio_generate.py --model_path [your model path] 
-=======
 python gradio_generate.py --model_path [your model ***checkpoints*** path] 
->>>>>>> dfb2a807
 ```
 
 > 768 weights
 
 ```sh
-<<<<<<< HEAD
-python gradio_generate.py --model_path [your model path] --enable_cloth_guidance
-=======
 python gradio_generate.py --model_path [your model ***checkpoints*** path] --enable_cloth_guidance
->>>>>>> dfb2a807
 ```
 
 ## TODO List
